package internal

import (
	"fmt"
	"os"
	"path/filepath"
	"strings"

	az "github.com/gnoswap-labs/lint/internal/analyzer"
	tt "github.com/gnoswap-labs/lint/internal/types"
)

// Engine manages the linting process.
type Engine struct {
	SymbolTable *az.SymbolTable
	rules       []LintRule
	ignoredRules     map[string]bool
}

// NewEngine creates a new lint engine.
func NewEngine(rootDir string) (*Engine, error) {
	st, err := az.BuildSymbolTable(rootDir)
	if err != nil {
		return nil, fmt.Errorf("error building symbol table: %w", err)
	}

	engine := &Engine{SymbolTable: st}
	engine.registerDefaultRules()

	return engine, nil
}

// registerDefaultRules adds the default set of lint rules to the engine.
func (e *Engine) registerDefaultRules() {
	e.rules = append(e.rules,
		&GolangciLintRule{},
		&UnnecessaryElseRule{},
		// &UnusedFunctionRule{},
		&SimplifySliceExprRule{},
		&UnnecessaryConversionRule{},
		&LoopAllocationRule{},
		&DetectCycleRule{},
<<<<<<< HEAD
=======
		&GnoSpecificRule{},
>>>>>>> 94ff0b07
	)
}

// AddRule allows adding custom lint rules to the engine.
func (e *Engine) AddRule(rule LintRule) {
	e.rules = append(e.rules, rule)
}

// Run applies all lint rules to the given file and returns a slice of Issues.
func (e *Engine) Run(filename string) ([]tt.Issue, error) {
	tempFile, err := e.prepareFile(filename)
	if err != nil {
		return nil, err
	}
	defer e.cleanupTemp(tempFile)

	var allIssues []tt.Issue
	for _, rule := range e.rules {
		if e.ignoredRules[rule.Name()] {
			continue
		}
		issues, err := rule.Check(tempFile)
		if err != nil {
			return nil, fmt.Errorf("error running lint rule: %w", err)
		}
		allIssues = append(allIssues, issues...)
	}

	filtered := e.filterUndefinedIssues(allIssues)

	// map issues back to .gno file if necessary
	if strings.HasSuffix(filename, ".gno") {
		for i := range filtered {
			filtered[i].Filename = filename
		}
	}

	return filtered, nil
}

func (e *Engine) IgnoreRule(rule string) {
	if e.ignoredRules == nil {
		e.ignoredRules = make(map[string]bool)
	}
	e.ignoredRules[rule] = true
}

func (e *Engine) prepareFile(filename string) (string, error) {
	if strings.HasSuffix(filename, "gno") {
		return createTempGoFile(filename)
	}
	return filename, nil
}

func (e *Engine) cleanupTemp(temp string) {
	if temp != "" && strings.HasPrefix(filepath.Base(temp), "temp_") {
		_ = os.Remove(temp)
	}
}

func (e *Engine) filterUndefinedIssues(issues []tt.Issue) []tt.Issue {
	var filtered []tt.Issue
	for _, issue := range issues {
		if issue.Rule == "typecheck" && strings.Contains(issue.Message, "undefined:") {
			symbol := strings.TrimSpace(strings.TrimPrefix(issue.Message, "undefined:"))
			if e.SymbolTable.IsDefined(symbol) {
				// ignore issues if the symbol is defined in the symbol table
				continue
			}
		}
		filtered = append(filtered, issue)
	}
	return filtered
}

func createTempGoFile(gnoFile string) (string, error) {
	content, err := os.ReadFile(gnoFile)
	if err != nil {
		return "", fmt.Errorf("error reading .gno file: %w", err)
	}

	dir := filepath.Dir(gnoFile)
	tempFile, err := os.CreateTemp(dir, "temp_*.go")
	if err != nil {
		return "", fmt.Errorf("error creating temp file: %w", err)
	}

	_, err = tempFile.Write(content)
	if err != nil {
		os.Remove(tempFile.Name())
		return "", fmt.Errorf("error writing to temp file: %w", err)
	}

	err = tempFile.Close()
	if err != nil {
		os.Remove(tempFile.Name())
		return "", fmt.Errorf("error closing temp file: %w", err)
	}

	return tempFile.Name(), nil
}

// SourceCode stores the content of a source code file.
type SourceCode struct {
	Lines []string
}

// ReadSourceFile reads the content of a file and returns it as a `SourceCode` struct.
func ReadSourceCode(filename string) (*SourceCode, error) {
	content, err := os.ReadFile(filename)
	if err != nil {
		return nil, err
	}
	lines := strings.Split(string(content), "\n")
	return &SourceCode{Lines: lines}, nil
}<|MERGE_RESOLUTION|>--- conflicted
+++ resolved
@@ -40,10 +40,7 @@
 		&UnnecessaryConversionRule{},
 		&LoopAllocationRule{},
 		&DetectCycleRule{},
-<<<<<<< HEAD
-=======
 		&GnoSpecificRule{},
->>>>>>> 94ff0b07
 	)
 }
 
